// Copyright (c) 2021 Andy Pan
//
// Licensed under the Apache License, Version 2.0 (the "License");
// you may not use this file except in compliance with the License.
// You may obtain a copy of the License at
//
//     http://www.apache.org/licenses/LICENSE-2.0
//
// Unless required by applicable law or agreed to in writing, software
// distributed under the License is distributed on an "AS IS" BASIS,
// WITHOUT WARRANTIES OR CONDITIONS OF ANY KIND, either express or implied.
// See the License for the specific language governing permissions and
// limitations under the License.

//go:build linux || freebsd || dragonfly || darwin
// +build linux freebsd dragonfly darwin

package gnet

import (
	"os"
	"time"

	"golang.org/x/sys/unix"

	"github.com/panjf2000/gnet/v2/internal/netpoll"
	"github.com/panjf2000/gnet/v2/internal/socket"
	"github.com/panjf2000/gnet/v2/pkg/errors"
	"github.com/panjf2000/gnet/v2/pkg/logging"
)

func (eng *engine) accept(fd int, _ netpoll.IOEvent) error {
	nfd, sa, err := unix.Accept(fd)
	if err != nil {
		switch err {
		case unix.EINTR, unix.EAGAIN, unix.ECONNABORTED:
			// ECONNABORTED means that a socket on the listen
			// queue was closed before we Accept()ed it;
			// it's a silly error, so try again.
			return nil
		default:
			eng.opts.Logger.Errorf("Accept() failed due to error: %v", err)
			return errors.ErrAcceptSocket
		}
	}

	if err = os.NewSyscallError("fcntl nonblock", unix.SetNonblock(nfd, true)); err != nil {
		return err
	}
	remoteAddr := socket.SockaddrToTCPOrUnixAddr(sa)
	if eng.opts.TCPKeepAlive > 0 && eng.ln.network == "tcp" {
		err = socket.SetKeepAlivePeriod(nfd, int(eng.opts.TCPKeepAlive.Seconds()))
		logging.Error(err)
	}

	el := eng.lb.next(remoteAddr)
	c := newTCPConn(nfd, el, sa, el.ln.addr, remoteAddr)
<<<<<<< HEAD

	err = el.poller.UrgentTrigger(triggerRegister, c.gfd, c)
=======
	err = el.poller.UrgentTrigger(el.register, c)
>>>>>>> 2e95df16
	if err != nil {
		eng.opts.Logger.Errorf("UrgentTrigger() failed due to error: %v", err)
		_ = unix.Close(nfd)
		c.release()
	}

	return nil
}

func (el *eventloop) accept(fd int, ev netpoll.IOEvent) error {
	if el.ln.network == "udp" {
		return el.readUDP(fd, ev)
	}

	nfd, sa, err := unix.Accept(el.ln.fd)
	if err != nil {
		switch err {
		case unix.EINTR, unix.EAGAIN, unix.ECONNABORTED:
			// ECONNABORTED means that a socket on the listen
			// queue was closed before we Accept()ed it;
			// it's a silly error, so try again.
			return nil
		default:
			el.getLogger().Errorf("Accept() failed due to error: %v", err)
			return errors.ErrAcceptSocket
		}
	}

	if err = os.NewSyscallError("fcntl nonblock", unix.SetNonblock(nfd, true)); err != nil {
		return err
	}
	remoteAddr := socket.SockaddrToTCPOrUnixAddr(sa)
	if el.engine.opts.TCPKeepAlive > 0 && el.ln.network == "tcp" {
		err = socket.SetKeepAlivePeriod(nfd, int(el.engine.opts.TCPKeepAlive/time.Second))
		logging.Error(err)
	}

	c := newTCPConn(nfd, el, sa, el.ln.addr, remoteAddr)
	if err = el.poller.AddRead(&c.pollAttachment); err != nil {
		return err
	}
<<<<<<< HEAD
	el.storeConn(c)
=======
	el.connections[c.fd] = c

>>>>>>> 2e95df16
	return el.open(c)
}<|MERGE_RESOLUTION|>--- conflicted
+++ resolved
@@ -55,18 +55,12 @@
 
 	el := eng.lb.next(remoteAddr)
 	c := newTCPConn(nfd, el, sa, el.ln.addr, remoteAddr)
-<<<<<<< HEAD
-
 	err = el.poller.UrgentTrigger(triggerRegister, c.gfd, c)
-=======
-	err = el.poller.UrgentTrigger(el.register, c)
->>>>>>> 2e95df16
 	if err != nil {
 		eng.opts.Logger.Errorf("UrgentTrigger() failed due to error: %v", err)
 		_ = unix.Close(nfd)
 		c.release()
 	}
-
 	return nil
 }
 
@@ -102,11 +96,6 @@
 	if err = el.poller.AddRead(&c.pollAttachment); err != nil {
 		return err
 	}
-<<<<<<< HEAD
 	el.storeConn(c)
-=======
-	el.connections[c.fd] = c
-
->>>>>>> 2e95df16
 	return el.open(c)
 }